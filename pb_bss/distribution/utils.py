--- conflicted
+++ resolved
@@ -331,138 +331,4 @@
     array([[ 1.+0.j,  5.-3.j],
            [ 5.+3.j, 13.+0.j]])
     """
-<<<<<<< HEAD
-    return (matrix + np.swapaxes(matrix.conj(), -1, -2)) / 2
-
-
-def estimate_mixture_weight(
-    affiliation,
-    saliency=None,
-    weight_constant_axis=-1,
-):
-    """
-    Estimates the mixture weight of a mixture model.
-
-    The simplest version (without saliency and prior):
-
-        return np.mean(affiliation, axis=weight_constant_axis, keepdims=True)
-
-    Args:
-        affiliation: Shape: (..., K, T)
-        saliency: Shape: (..., K, T)
-        weight_constant_axis: int
-        dirichlet_prior_concentration: int
-
-    Returns:
-        mixture weight with the same shape as affiliation, except for the
-        weight_constant_axis that is a singleton:
-            e.g. for weight_constant_axis == -1: (..., K, 1)
-        When the weight_constant_axis is -2 or the positive counterpart,
-        then the returned shape is always (K, 1) and the value if 1/K.
-
-    >>> affiliation = [[0.4, 1, 0.4], [0.6, 0, 0.6]]
-    >>> estimate_mixture_weight(affiliation)
-    array([[0.6],
-           [0.4]])
-    >>> estimate_mixture_weight(affiliation, weight_constant_axis=-2)
-    array([[0.5],
-           [0.5]])
-    >>> estimate_mixture_weight([affiliation, affiliation])
-    array([[[0.6],
-            [0.4]],
-    <BLANKLINE>
-           [[0.6],
-            [0.4]]])
-    >>> estimate_mixture_weight([affiliation, affiliation], weight_constant_axis=-2)
-    array([[0.5],
-           [0.5]])
-    >>> estimate_mixture_weight([affiliation, affiliation], weight_constant_axis=-3)
-    array([[[0.4, 1. , 0.4],
-            [0.6, 0. , 0.6]]])
-
-    """
-    affiliation = np.asarray(affiliation)
-
-    if isinstance(weight_constant_axis, int) and \
-            weight_constant_axis % affiliation.ndim - affiliation.ndim == -2:
-        K = affiliation.shape[-2]
-        return np.full([K, 1], 1/K)
-
-    if saliency is None:
-        weight = np.mean(
-            affiliation, axis=weight_constant_axis, keepdims=True
-        )
-    else:
-        masked_affiliation = affiliation * saliency[..., None, :]
-        weight = _unit_norm(
-            np.sum(
-                masked_affiliation, axis=weight_constant_axis, keepdims=True
-            ),
-            ord=1,
-            axis=-2,
-            eps=1e-10,
-            eps_style='where',
-        )
-
-    return weight
-
-
-def _estimate_mixture_weight_with_dirichlet_prior_concentration(
-    affiliation,
-    saliency=None,
-    weight_constant_axis=-1,
-    dirichlet_prior_concentration=1,
-):
-    """
-    This function is a starting point for those that want to use a Dirichlet
-    prior with a plug-in rule (i.e. MAP estimate instead of MMSE estimate).
-    """
-    affiliation = np.asarray(affiliation)
-
-    if isinstance(weight_constant_axis, int) and \
-            weight_constant_axis % affiliation.ndim - affiliation.ndim == -2:
-        K = affiliation.shape[-2]
-        return np.full([K, 1], 1/K)
-
-    if saliency is None:
-        if dirichlet_prior_concentration == 1:
-            weight = np.mean(
-                affiliation, axis=weight_constant_axis, keepdims=True
-            )
-        elif np.isposinf(dirichlet_prior_concentration):
-            *independent, K, T = affiliation.shape[-2:]
-            weight = np.broadcast_to(1 / K, [*independent, K, 1])
-        else:
-            assert dirichlet_prior_concentration >= 1, dirichlet_prior_concentration
-            assert weight_constant_axis == (-1,), (
-                'ToDo: implement weight_constant_axis ({}) for '
-                'dirichlet_prior_concentration ({}).'
-            ).format(weight_constant_axis, dirichlet_prior_concentration)
-            # affiliation: ..., K, T
-            tmp = np.sum(
-                affiliation, axis=weight_constant_axis, keepdims=True
-            )
-            K, T = affiliation.shape[-2:]
-
-            weight = (
-                tmp + (dirichlet_prior_concentration - 1)
-             ) / (
-                T + (dirichlet_prior_concentration - 1) * K
-            )
-    else:
-        assert dirichlet_prior_concentration == 1, dirichlet_prior_concentration
-        masked_affiliation = affiliation * saliency[..., None, :]
-        weight = _unit_norm(
-            np.sum(
-                masked_affiliation, axis=weight_constant_axis, keepdims=True
-            ),
-            ord=1,
-            axis=-1,
-            eps=1e-10,
-            eps_style='where',
-        )
-
-    return weight
-=======
-    return (matrix + np.swapaxes(matrix.conj(), -1, -2)) / 2
->>>>>>> 49d4fe3e
+    return (matrix + np.swapaxes(matrix.conj(), -1, -2)) / 2