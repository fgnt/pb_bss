""" Beamformer module.

The shape convention is to place time at the end to speed up computation and
move independent dimensions to the front.

That results i.e. in the following possible shapes:
    X: Shape (F, D, T).
    mask: Shape (F, K, T).
    PSD: Shape (F, D, D).

The functions themselves are written more generic, though.
"""

import warnings

import numpy as np
from numpy.linalg import solve
from scipy.linalg import eig
from scipy.linalg import eigh

try:
    from .cythonized.get_gev_vector import _c_get_gev_vector
except ImportError:
    c_gev_available = False
    warnings.warn('Could not import cythonized get_gev_vector. Falling back to '
                  'python implementation. Maybe you need to rebuild/reinstall '
                  'the toolbox?')
else:
    c_gev_available = True

try:
    from .cythonized.c_eig import _cythonized_eig
except ImportError:
    c_eig_available = False
    warnings.warn('Could not import cythonized eig. Falling back to '
                  'python implementation. Maybe you need to rebuild/reinstall '
                  'the toolbox?')
else:
    c_eig_available = True


def get_power_spectral_density_matrix(observation, mask=None, sensor_dim=-2,
                                      source_dim=-2, time_dim=-1):
    """
    Calculates the weighted power spectral density matrix.
    It's also called covariance matrix.
    With the dim parameters you can change the sort of the dims of the
    observation and mask.
    But not every combination is allowed.

    :param observation: Complex observations with shape (..., sensors, frames)
    :param mask: Masks with shape (bins, frames) or (..., sources, frames)
    :param sensor_dim: change sensor dimension index (Default: -2)
    :param source_dim: change source dimension index (Default: -2),
        source_dim = 0 means mask shape (sources, ..., frames)
    :param time_dim:  change time dimension index (Default: -1),
        this index must match for mask and observation
    :return: PSD matrix with shape (..., sensors, sensors)
        or (..., sources, sensors, sensors) or
        (sources, ..., sensors, sensors)
        if source_dim % observation.ndim < -2 respectively
        mask shape (sources, ..., frames)

    Examples
    --------
    >>> F, T, D, K = 51, 31, 6, 2
    >>> X = np.random.randn(F, D, T) + 1j * np.random.randn(F, D, T)
    >>> mask = np.random.randn(F, K, T)
    >>> mask = mask / np.sum(mask, axis=0, keepdims=True)
    >>> get_power_spectral_density_matrix(X, mask=mask).shape
    (51, 2, 6, 6)
    >>> mask = np.random.randn(F, T)
    >>> mask = mask / np.sum(mask, axis=0, keepdims=True)
    >>> get_power_spectral_density_matrix(X, mask=mask).shape
    (51, 6, 6)
    """

    # TODO: Can we use nt.utils.math_ops.covariance instead?

    # ensure negative dim indexes
    sensor_dim, source_dim, time_dim = (d % observation.ndim - observation.ndim
                                        for d in
                                        (sensor_dim, source_dim, time_dim))

    # ensure observation shape (..., sensors, frames)
    obs_transpose = [i for i in range(-observation.ndim, 0) if
                     i not in [sensor_dim, time_dim]] + [sensor_dim, time_dim]
    observation = observation.transpose(obs_transpose)

    if mask is None:
        psd = np.einsum('...dt,...et->...de', observation, observation.conj())

        # normalize
        psd /= observation.shape[-1]

    else:
        # Unfortunately, this function changes mask.
        mask = np.copy(mask)

        # normalize
        if mask.dtype == np.bool:
            mask = np.asfarray(mask)

        mask /= np.maximum(np.sum(mask, axis=time_dim, keepdims=True), 1e-10)

        if mask.ndim + 1 == observation.ndim:
            mask = np.expand_dims(mask, -2)
            psd = np.einsum('...dt,...et->...de', mask * observation,
                            observation.conj())
        else:
            # ensure shape (..., sources, frames)
            mask_transpose = [i for i in range(-observation.ndim, 0) if
                              i not in [source_dim, time_dim]] + [source_dim,
                                                                  time_dim]
            mask = mask.transpose(mask_transpose)

            psd = np.einsum('...kt,...dt,...et->...kde', mask, observation,
                            observation.conj())

            if source_dim < -2:
                # assume PSD shape (sources, ..., sensors, sensors) is interested
                psd = np.rollaxis(psd, -3, source_dim % observation.ndim)

    return psd


def get_pca(target_psd_matrix):
    # Save the shape of target_psd_matrix
    shape = target_psd_matrix.shape

    # Reduce independent dims to 1 independent dim
    target_psd_matrix = np.reshape(target_psd_matrix, (-1,) + shape[-2:])

    # Calculate eigenvals/vecs
    eigenvals, eigenvecs = np.linalg.eigh(target_psd_matrix)
    # Select eigenvec for max eigenval. Eigenvals are sorted in ascending order.
    beamforming_vector = eigenvecs[..., -1]
    eigenvalues = eigenvals[..., -1]
    # Reconstruct original shape
    beamforming_vector = np.reshape(beamforming_vector, shape[:-1])
    eigenvalues = np.reshape(eigenvalues, shape[:-2])

    return beamforming_vector, eigenvalues


def get_pca_vector(target_psd_matrix):
    """
    Returns the beamforming vector of a PCA beamformer.

    :param target_psd_matrix: Target PSD matrix
        with shape (..., sensors, sensors)
    :return: Set of beamforming vectors with shape (..., sensors)
    """
    return get_pca(target_psd_matrix)[0]


# TODO: Possible test case: Assert W^H * H = 1.
# TODO: Make function more stable for badly conditioned noise matrices.
# Write tests for these cases.
def get_mvdr_vector(atf_vector, noise_psd_matrix):
    """
    Returns the MVDR beamforming vector.

    :param atf_vector: Acoustic transfer function vector
        with shape (..., bins, sensors)
    :param noise_psd_matrix: Noise PSD matrix
        with shape (bins, sensors, sensors)
    :return: Set of beamforming vectors with shape (..., bins, sensors)
    """

    while atf_vector.ndim > noise_psd_matrix.ndim - 1:
        noise_psd_matrix = np.expand_dims(noise_psd_matrix, axis=0)

    # Make sure matrix is hermitian
    noise_psd_matrix = 0.5 * (
        noise_psd_matrix + np.conj(noise_psd_matrix.swapaxes(-1, -2))
    )
    try:
        numerator = solve(noise_psd_matrix, atf_vector)
    except np.linalg.LinAlgError:
        bins = noise_psd_matrix.shape[0]
        numerator = np.empty_like(atf_vector)
        for f in range(bins):
            numerator[f], *_ = np.linalg.lstsq(noise_psd_matrix[f],
                                               atf_vector[..., f, :])
    denominator = np.einsum('...d,...d->...', atf_vector.conj(), numerator)
    beamforming_vector = numerator / np.expand_dims(denominator, axis=-1)

    return beamforming_vector


def get_gev_vector(target_psd_matrix, noise_psd_matrix, force_cython=False,
                   use_eig=False):
    """
    Returns the GEV beamforming vector.

    :param target_psd_matrix: Target PSD matrix
        with shape (..., sensors, sensors)
    :param noise_psd_matrix: Noise PSD matrix
        with shape (..., sensors, sensors)
    :return: Set of beamforming vectors with shape (..., sensors)
    """
    if c_gev_available and not use_eig:
        try:
            if target_psd_matrix.ndim == 3:
                return _c_get_gev_vector(
                    np.asfortranarray(target_psd_matrix.astype(np.complex128).T),
                    np.asfortranarray(noise_psd_matrix.astype(np.complex128).T))
            else:
                D = target_psd_matrix.shape[-1]
                assert D == target_psd_matrix.shape[-2]
                assert target_psd_matrix.shape == noise_psd_matrix.shape
                dst_shape = target_psd_matrix.shape[:-1]
                target_psd_matrix = target_psd_matrix.reshape(-1, D, D)
                noise_psd_matrix = noise_psd_matrix.reshape(-1, D, D)
                ret = _c_get_gev_vector(
                    np.asfortranarray(target_psd_matrix.astype(np.complex128).T),
                    np.asfortranarray(noise_psd_matrix.astype(np.complex128).T))
                return ret.reshape(*dst_shape)
        except ValueError as e:
            if not force_cython:
                pass
            else:
                raise e
    if c_eig_available and use_eig:
        try:
            eigenvals_c, eigenvecs_c = _cythonized_eig(
                target_psd_matrix, noise_psd_matrix)
            return eigenvecs_c[
                   range(target_psd_matrix.shape[0]), :,
                   np.argmax(eigenvals_c, axis=1)]
        except ValueError as e:
            if not force_cython:
                pass
            else:
                raise e
    return _get_gev_vector(target_psd_matrix, noise_psd_matrix, use_eig)


def _get_gev_vector(target_psd_matrix, noise_psd_matrix, use_eig=False):
    assert target_psd_matrix.shape == noise_psd_matrix.shape
    assert target_psd_matrix.shape[-2] == target_psd_matrix.shape[-1]

    sensors = target_psd_matrix.shape[-1]

    original_shape = target_psd_matrix.shape
    target_psd_matrix = target_psd_matrix.reshape((-1, sensors, sensors))
    noise_psd_matrix = noise_psd_matrix.reshape((-1, sensors, sensors))

    bins = target_psd_matrix.shape[0]
    beamforming_vector = np.empty((bins, sensors), dtype=np.complex128)

    solver = eig if use_eig else eigh

    for f in range(bins):
        try:
            eigenvals, eigenvecs = solver(
                target_psd_matrix[f, :, :], noise_psd_matrix[f, :, :]
            )
        except ValueError:
            raise ValueError('Error for frequency {}\n'
                             'phi_xx: {}\n'
                             'phi_nn: {}'.format(
                f, target_psd_matrix[f], noise_psd_matrix[f]))
        beamforming_vector[f, :] = eigenvecs[:, np.argmax(eigenvals)]

    return beamforming_vector.reshape(original_shape[:-1])


def get_lcmv_vector(atf_vectors, response_vector, noise_psd_matrix):
    """

    :param atf_vectors: Acoustic transfer function vectors for
        each source with shape (targets k, bins f, sensors d)
    :param response_vector: Defines, which sources you are interested in.
        Set it to [1, 0, ..., 0], if you are interested in the first speaker.
        It has the shape (targets,)
    :param noise_psd_matrix: Noise PSD matrix
        with shape (bins f, sensors d, sensors D)
    :return: Set of beamforming vectors with shape (bins f, sensors d)
    """
    response_vector = np.asarray(response_vector)
    # TODO: If it is a list, a list of response_vectors is returned.

    Phi_inverse_times_H = solve(
        noise_psd_matrix[None, ...],  # 1, f, d, D
        atf_vectors  # k, f, d
    )  # k, f, d

    H_times_Phi_inverse_times_H = np.einsum(
        'k...d,K...d->...kK',
        atf_vectors.conj(),
        Phi_inverse_times_H
    )  # f, k, K

    temp = solve(
        H_times_Phi_inverse_times_H,
        response_vector[None, ...],  # 1, K
    )  # f, k
    beamforming_vector = np.einsum(
        'k...d,...k->...d',
        Phi_inverse_times_H,
        temp
    )

    return beamforming_vector


<<<<<<< HEAD
def blind_analytic_normalization(vector, noise_psd_matrix,
                                 target_psd_matrix=None):
    nominator = np.einsum(
        'fa,fab,fbc,fc->f',
        vector.conj(), noise_psd_matrix, noise_psd_matrix, vector
    )
    if target_psd_matrix is not None:
        atf = get_pca_vector(target_psd_matrix)
        nominator /= atf
    nominator = np.sqrt(nominator)

    denominator = np.einsum(
        'fa,fab,fb->f', vector.conj(), noise_psd_matrix, vector
    )
    denominator = np.sqrt(denominator * denominator.conj())

    normalization = np.abs(nominator / denominator)
=======
def blind_analytic_normalization(vector, noise_psd_matrix):
    """Reduces distortions in beamformed ouptput.

    Args:
        vector: Beamforming vector with shape (bins, sensors)
        noise_psd_matrix: With shape (bins, sensors, sensors)
    """
    bins, _ = vector.shape
    normalization = np.zeros(bins)
    for f in range(bins):
        normalization[f] = np.abs(np.sqrt(np.dot(
            np.dot(np.dot(vector[f, :].T.conj(), noise_psd_matrix[f]),
                   noise_psd_matrix[f]), vector[f, :])))
        normalization[f] /= np.abs(np.dot(
            np.dot(vector[f, :].T.conj(), noise_psd_matrix[f]), vector[f, :]))
>>>>>>> 11240434

    return vector * normalization[:, np.newaxis]


<<<<<<< HEAD
def distortionless_normalization(vector, atf_vector, noise_psd_matrix):
    nominator = np.einsum(
        'fab,fb,fc->fac', noise_psd_matrix, vector, vector.conj()
    )
    denominator = np.einsum(
        'fa,fab,fb->f', vector.conj(), noise_psd_matrix, vector
    )
    projection_matrix = nominator / denominator[..., None, None]
    return np.einsum('fab,fb->fa', projection_matrix, atf_vector)


def mvdr_snr_postfilter(vector, target_psd_matrix, noise_psd_matrix):
    nominator = np.einsum(
        'fa,fab,fb->f', vector.conj(), target_psd_matrix, vector
    )
    denominator = np.einsum(
        'fa,fab,fb->f', vector.conj(), noise_psd_matrix, vector
    )
    return (nominator / denominator)[:, None]


def zero_degree_normalization(vector, reference_channel):
    return vector * np.exp(-1j * np.angle(vector[:, reference_channel]))
=======
def phase_correction(vector):
    """Phase correction to reduce distortions due to phase inconsistencies.

    We need a copy first, because not all elements are touched during the
    multiplication. Otherwise, the vector would be modified in place.

    TODO: Write test cases.
    TODO: Only use non-loopy version when test case is written.

    Args:
        vector: Beamforming vector with shape (..., bins, sensors).
    Returns: Phase corrected beamforming vectors. Lengths remain.

    >>> w = np.array([[1, 1], [-1, -1]], dtype=np.complex128)
    >>> np.around(phase_correction(w), decimals=14)
    array([[ 1.+0.j,  1.+0.j],
           [ 1.-0.j,  1.-0.j]])
    >>> np.around(phase_correction([w]), decimals=14)[0]
    array([[ 1.+0.j,  1.+0.j],
           [ 1.-0.j,  1.-0.j]])
    >>> w  # ensure that w is not modified
    array([[ 1.+0.j,  1.+0.j],
           [-1.+0.j, -1.+0.j]])
    """

    # w = W.copy()
    # F, D = w.shape
    # for f in range(1, F):
    #     w[f, :] *= np.exp(-1j*np.angle(
    #         np.sum(w[f, :] * w[f-1, :].conj(), axis=-1, keepdims=True)))
    # return w

    vector = np.array(vector, copy=True)
    vector[..., 1:, :] *= np.cumprod(
        np.exp(
            1j * np.angle(
                np.sum(
                    vector[..., 1:, :].conj() * vector[..., :-1, :],
                    axis=-1, keepdims=True
                )
            )
        ), axis=0
    )
    return vector
>>>>>>> 11240434


def apply_beamforming_vector(vector, mix):
    """Applies a beamforming vector such that the sensor dimension disappears.

    :param vector: Beamforming vector with dimensions ..., sensors
    :param mix: Observed signal with dimensions ..., sensors, time-frames
    :return: A beamformed signal with dimensions ..., time-frames
    """
    return np.einsum('...a,...at->...t', vector.conj(), mix)


def apply_online_beamforming_vector(vector, mix):
    """Applies a beamforming vector such that the sensor dimension disappears.

    :param vector: Beamforming vector with dimensions ..., sensors
    :param mix: Observed signal with dimensions ..., sensors, time-frames
    :return: A beamformed signal with dimensions ..., time-frames
    """
    vector = vector.transpose(1, 2, 0)
    return np.einsum('...at,...at->...t', vector.conj(), mix)


def gev_wrapper_on_masks(mix, noise_mask=None, target_mask=None,
                         normalization=False):
    if noise_mask is None and target_mask is None:
        raise ValueError('At least one mask needs to be present.')

    mix = mix.T
    if noise_mask is not None:
        noise_mask = noise_mask.T
    if target_mask is not None:
        target_mask = target_mask.T

    if target_mask is None:
        target_mask = np.clip(1 - noise_mask, 1e-6, 1)
    if noise_mask is None:
        noise_mask = np.clip(1 - target_mask, 1e-6, 1)

    target_psd_matrix = get_power_spectral_density_matrix(mix, target_mask)
    noise_psd_matrix = get_power_spectral_density_matrix(mix, noise_mask)

    W_gev = get_gev_vector(target_psd_matrix, noise_psd_matrix)

    if normalization:
        W_gev = blind_analytic_normalization(W_gev, noise_psd_matrix)

    output = apply_beamforming_vector(W_gev, mix)

    return output.T


def pca_wrapper_on_masks(mix, noise_mask=None, target_mask=None):
    if noise_mask is None and target_mask is None:
        raise ValueError('At least one mask needs to be present.')

    mix = mix.T
    if noise_mask is not None:
        noise_mask = noise_mask.T
    if target_mask is not None:
        target_mask = target_mask.T

    if target_mask is None:
        target_mask = np.clip(1 - noise_mask, 1e-6, 1)

    target_psd_matrix = get_power_spectral_density_matrix(mix, target_mask)

    W_pca = get_pca_vector(target_psd_matrix)

    output = apply_beamforming_vector(W_pca, mix)

    return output.T


def pca_mvdr_wrapper_on_masks(mix, noise_mask=None, target_mask=None,
                              regularization=None):
    if noise_mask is None and target_mask is None:
        raise ValueError('At least one mask needs to be present.')

    mix = mix.T
    if noise_mask is not None:
        noise_mask = noise_mask.T
    if target_mask is not None:
        target_mask = target_mask.T

    if target_mask is None:
        target_mask = np.clip(1 - noise_mask, 1e-6, 1)
    if noise_mask is None:
        noise_mask = np.clip(1 - target_mask, 1e-6, 1)

    target_psd_matrix = get_power_spectral_density_matrix(mix, target_mask)
    noise_psd_matrix = get_power_spectral_density_matrix(mix, noise_mask)

    if regularization is not None:
        noise_psd_matrix += np.tile(
            regularization * np.eye(noise_psd_matrix.shape[1]),
            (noise_psd_matrix.shape[0], 1, 1)
        )

    W_pca = get_pca_vector(target_psd_matrix)
    W_mvdr = get_mvdr_vector(W_pca, noise_psd_matrix)

    output = apply_beamforming_vector(W_mvdr, mix)

    return output.T<|MERGE_RESOLUTION|>--- conflicted
+++ resolved
@@ -306,7 +306,6 @@
     return beamforming_vector
 
 
-<<<<<<< HEAD
 def blind_analytic_normalization(vector, noise_psd_matrix,
                                  target_psd_matrix=None):
     nominator = np.einsum(
@@ -324,28 +323,8 @@
     denominator = np.sqrt(denominator * denominator.conj())
 
     normalization = np.abs(nominator / denominator)
-=======
-def blind_analytic_normalization(vector, noise_psd_matrix):
-    """Reduces distortions in beamformed ouptput.
-
-    Args:
-        vector: Beamforming vector with shape (bins, sensors)
-        noise_psd_matrix: With shape (bins, sensors, sensors)
-    """
-    bins, _ = vector.shape
-    normalization = np.zeros(bins)
-    for f in range(bins):
-        normalization[f] = np.abs(np.sqrt(np.dot(
-            np.dot(np.dot(vector[f, :].T.conj(), noise_psd_matrix[f]),
-                   noise_psd_matrix[f]), vector[f, :])))
-        normalization[f] /= np.abs(np.dot(
-            np.dot(vector[f, :].T.conj(), noise_psd_matrix[f]), vector[f, :]))
->>>>>>> 11240434
-
-    return vector * normalization[:, np.newaxis]
-
-
-<<<<<<< HEAD
+
+
 def distortionless_normalization(vector, atf_vector, noise_psd_matrix):
     nominator = np.einsum(
         'fab,fb,fc->fac', noise_psd_matrix, vector, vector.conj()
@@ -369,7 +348,8 @@
 
 def zero_degree_normalization(vector, reference_channel):
     return vector * np.exp(-1j * np.angle(vector[:, reference_channel]))
-=======
+
+
 def phase_correction(vector):
     """Phase correction to reduce distortions due to phase inconsistencies.
 
@@ -414,7 +394,6 @@
         ), axis=0
     )
     return vector
->>>>>>> 11240434
 
 
 def apply_beamforming_vector(vector, mix):
